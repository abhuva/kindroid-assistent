# Environment variables with API keys
kindroid.env

# Log files
log.txt
*.log

# Python
__pycache__/
*.py[cod]
*$py.class
*.so
.Python
env/
build/
develop-eggs/
dist/
downloads/
eggs/
.eggs/
lib/
lib64/
parts/
sdist/
var/
*.egg-info/
.installed.cfg
*.egg

# Virtual Environment
venv/
ENV/

# IDE files
.idea/
.vscode/
*.swp
*.swo

# OS specific files
.DS_Store
Thumbs.db

<<<<<<< HEAD
# Data directory
=======
# Working directories
>>>>>>> 0c4d883e
data/ <|MERGE_RESOLUTION|>--- conflicted
+++ resolved
@@ -41,9 +41,5 @@
 .DS_Store
 Thumbs.db
 
-<<<<<<< HEAD
-# Data directory
-=======
 # Working directories
->>>>>>> 0c4d883e
 data/ 